--- conflicted
+++ resolved
@@ -30,12 +30,8 @@
     "solhint-plugin-prettier": "^0.0.5",
     "ts-node": "^10.9.1",
     "typechain": "^8.1.0",
-<<<<<<< HEAD
-    "typescript": "^4.7.4",
-    "yargs": "^17.5.1"
-=======
+    "yargs": "^17.5.1",
     "typescript": "^4.8.2"
->>>>>>> ebc9747b
   },
   "lint-staged": {
     "*.{ts,js,css,md,sol}": "prettier --write",
