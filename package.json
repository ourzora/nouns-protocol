--- conflicted
+++ resolved
@@ -40,14 +40,9 @@
     "build": "forge build && rm -rf ./dist/artifacts/*/*.metadata.json && yarn typechain && tsc",
     "clean": "forge clean && rm -rf ./dist",
     "prepublishOnly": "rm -rf ./dist && forge clean && mkdir -p ./dist/artifacts && yarn build && cp -R src dist && cp -R addresses dist",
-<<<<<<< HEAD
-    "test": "forge test",
+    "test": "echo 'temporarily skipping metadata tests, remove this when fixed' && forge test --no-match-test 'WithAddress' -vvv",
     "typechain": "typechain --target=ethers-v5 'dist/artifacts/*/*.json' --out-dir dist/typechain",
     "storage-inspect:check": "./script/storage-check.sh check Manager Auction Governor Treasury Token",
     "storage-inspect:generate": "./script/storage-check.sh generate Manager Auction Governor Treasury Token"
-=======
-    "test": "echo 'temporarily skipping metadata tests, remove this when fixed' && forge test --no-match-test 'WithAddress' -vvv",
-    "typechain": "typechain --target=ethers-v5 'dist/artifacts/*/*.json' --out-dir dist/typechain"
->>>>>>> 476d7502
   }
 }