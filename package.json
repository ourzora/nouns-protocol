--- conflicted
+++ resolved
@@ -20,12 +20,8 @@
   },
   "devDependencies": {
     "@typechain/ethers-v5": "^10.1.0",
-<<<<<<< HEAD
     "@types/yargs": "^17.0.11",
-    "ethers": "^5.6.9",
-=======
     "ethers": "^5.7.0",
->>>>>>> ba2697ad
     "husky": "^8.0.1",
     "lint-staged": "^13.0.3",
     "prettier": "^2.7.1",
