// SPDX-License-Identifier: UNLICENSED
pragma solidity 0.8.15;

import {UUPS} from "../../lib/proxy/UUPS.sol";
import {Ownable} from "../../lib/utils/Ownable.sol";
import {Address} from "../../lib/utils/Address.sol";
import {EIP712} from "../../lib/utils/EIP712.sol";
import {Cast} from "../../lib/utils/Cast.sol";

import {GovernorStorageV1} from "./storage/GovernorStorageV1.sol";
import {Token} from "../../token/Token.sol";
import {Timelock} from "../timelock/Timelock.sol";

import {IManager} from "../../manager/IManager.sol";
import {IGovernor} from "./IGovernor.sol";

/// @title Governor
/// @author Rohan Kulkarni
/// @notice This contract DAO governor
contract Governor is IGovernor, UUPS, Ownable, EIP712, GovernorStorageV1 {
    ///                                                          ///
    ///                         CONSTANTS                        ///
    ///                                                          ///

    /// @notice The typehash for casting a vote with a signature
    bytes32 public constant VOTE_TYPEHASH = keccak256("Vote(address voter,uint256 proposalId,uint256 support,uint256 nonce,uint256 deadline)");

    ///                                                          ///
    ///                         IMMUTABLES                       ///
    ///                                                          ///

    /// @notice The contract upgrade manager
    IManager private immutable manager;

    ///                                                          ///
    ///                         CONSTRUCTOR                      ///
    ///                                                          ///

    /// @param _manager The address of the contract upgrade manager
    constructor(address _manager) payable initializer {
        manager = IManager(_manager);
    }

    ///                                                          ///
    ///                          INITIALIZER                     ///
    ///                                                          ///

    /// @notice Initializes a DAO governor
    function initialize(
        address _timelock,
        address _token,
        address _vetoer,
        uint256 _votingDelay,
        uint256 _votingPeriod,
        uint256 _proposalThresholdBPS,
        uint256 _quorumVotesBPS
    ) external initializer {
        if (_timelock == address(0)) revert ADDRESS_ZERO();
        if (_token == address(0)) revert ADDRESS_ZERO();

        settings.timelock = Timelock(payable(_timelock));
        settings.token = Token(_token);
        settings.vetoer = _vetoer;
        settings.votingDelay = Cast.toUint48(_votingDelay);
        settings.votingPeriod = Cast.toUint48(_votingPeriod);
        settings.proposalThresholdBps = Cast.toUint16(_proposalThresholdBPS);
        settings.quorumVotesBps = Cast.toUint16(_quorumVotesBPS);

        __EIP712_init(string.concat(settings.token.symbol(), " GOV"), "1");
        __Ownable_init(_timelock);
    }

    ///                                                          ///
    ///                                                          ///
    ///                                                          ///

    ///
    function hashProposal(
        address[] memory _targets,
        uint256[] memory _values,
        bytes[] memory _calldatas,
        bytes32 _descriptionHash
    ) public pure returns (uint256) {
        return uint256(keccak256(abi.encode(_targets, _values, _calldatas, _descriptionHash)));
    }

    ///                                                          ///
    ///                                                          ///
    ///                                                          ///

    function propose(
        address[] memory _targets,
        uint256[] memory _values,
        bytes[] memory _calldatas,
        string memory _description
    ) external returns (uint256) {
        if (_getVotes(msg.sender, block.timestamp - 1) < proposalThreshold()) revert BELOW_PROPOSAL_THRESHOLD();

        uint256 numTargets = _targets.length;

        if (numTargets == 0) revert NO_TARGET_PROVIDED();
        if (numTargets != _values.length) revert INVALID_PROPOSAL_LENGTH();
        if (numTargets != _calldatas.length) revert INVALID_PROPOSAL_LENGTH();

        bytes32 descriptionHash = keccak256(bytes(_description));
        uint256 proposalId = hashProposal(_targets, _values, _calldatas, descriptionHash);

        Proposal storage proposal = proposals[proposalId];

        if (proposal.voteStart != 0) revert PROPOSAL_EXISTS(proposalId);

        uint256 snapshot;
        uint256 deadline;

        unchecked {
            ++settings.proposalCount;

            snapshot = block.timestamp + settings.votingDelay;
            deadline = snapshot + settings.votingPeriod;
        }

        proposal.voteStart = uint64(snapshot);
        proposal.voteEnd = uint64(deadline);
        proposal.proposalThreshold = uint32(proposalThreshold());
        proposal.quorumVotes = uint32(quorumVotes());
        proposal.proposer = msg.sender;

        emit ProposalCreated(
            settings.proposalCount,
            proposalId,
            msg.sender,
            _targets,
            _values,
            _calldatas,
            snapshot,
            deadline,
            proposal.proposalThreshold,
            proposal.quorumVotes,
            descriptionHash
        );

        return proposalId;
    }

    ///                                                          ///
    ///                                                          ///
    ///                                                          ///

    function queue(uint256 _proposalId) external returns (uint256) {
        if (state(_proposalId) != ProposalState.Succeeded) revert PROPOSAL_UNSUCCESSFUL();

        settings.timelock.schedule(_proposalId);

        emit ProposalQueued(_proposalId);

        return _proposalId;
    }

    ///                                                          ///
    ///                                                          ///
    ///                                                          ///

    function execute(
        address[] memory _targets,
        uint256[] memory _values,
        bytes[] memory _calldatas,
        bytes32 _descriptionHash
    ) external payable returns (uint256) {
        uint256 proposalId = hashProposal(_targets, _values, _calldatas, _descriptionHash);

        ProposalState status = state(proposalId);

        // require(status == ProposalState.Queued, "Governor: proposal not queued");
        if (status != ProposalState.Queued) revert PROPOSAL_NOT_QUEUED(proposalId, uint256(status));

        proposals[proposalId].executed = true;

        settings.timelock.execute{value: msg.value}(_targets, _values, _calldatas, _descriptionHash);

        emit ProposalExecuted(proposalId);

        return proposalId;
    }

    ///                                                          ///
    ///                                                          ///
    ///                                                          ///

    function cancel(uint256 _proposalId) external {
        // require(state(_proposalId) != ProposalState.Executed, "");
        if (state(_proposalId) == ProposalState.Executed) revert ALREADY_EXECUTED();

        Proposal memory proposal = proposals[_proposalId];

        unchecked {
            // require(msg.sender == proposal.proposer || _getVotes(proposal.proposer, block.timestamp - 1) < proposal.proposalThreshold, "");
            if (msg.sender != proposal.proposer && _getVotes(proposal.proposer, block.timestamp - 1) > proposal.proposalThreshold)
                revert PROPOSER_ABOVE_THRESHOLD();
        }

        proposals[_proposalId].canceled = true;

        if (settings.timelock.isQueued(_proposalId)) {
            settings.timelock.cancel(_proposalId);
        }

        emit ProposalCanceled(_proposalId);
    }

    ///                                                          ///
    ///                                                          ///
    ///                                                          ///

    function veto(uint256 _proposalId) external {
        if (msg.sender != settings.vetoer) revert ONLY_VETOER();
        if (state(_proposalId) == ProposalState.Executed) revert ALREADY_EXECUTED();

        Proposal storage proposal = proposals[_proposalId];

        proposal.vetoed = true;

        if (settings.timelock.isQueued(_proposalId)) {
            settings.timelock.cancel(_proposalId);
        }

        emit ProposalVetoed(_proposalId);
    }

    ///                                                          ///
    ///                                                          ///
    ///                                                          ///

    function castVote(uint256 _proposalId, uint256 _support) public returns (uint256) {
        return _castVote(_proposalId, msg.sender, _support);
    }

    function castVoteBySig(
        address _voter,
        uint256 _proposalId,
        uint256 _support,
        uint256 _deadline,
        uint8 _v,
        bytes32 _r,
        bytes32 _s
    ) public returns (uint256) {
        if (block.timestamp > _deadline) revert EXPIRED_SIGNATURE();

        bytes32 digest;

        unchecked {
            digest = keccak256(
                abi.encodePacked(
                    "\x19\x01",
                    DOMAIN_SEPARATOR(),
                    keccak256(abi.encode(VOTE_TYPEHASH, _voter, _proposalId, _support, nonces[_voter]++, _deadline))
                )
            );
        }

        address recoveredAddress = ecrecover(digest, _v, _r, _s);

        if (recoveredAddress == address(0) || recoveredAddress != _voter) revert INVALID_SIGNER();

        return _castVote(_proposalId, _voter, _support);
    }

    function _castVote(
        uint256 _proposalId,
        address _user,
        uint256 _support
    ) internal returns (uint256) {
        // require(state(_proposalId) == ProposalState.Active, "INACTIVE_PROPOSAL");
        // require(!hasVoted[_proposalId][_user], "ALREADY_VOTED");
        // require(_support <= 2, "INVALID_VOTE");

        if (state(_proposalId) != ProposalState.Active) revert INACTIVE_PROPOSAL();
        if (hasVoted[_proposalId][_user]) revert ALREADY_VOTED();
        if (_support > 2) revert INVALID_VOTE();

        Proposal storage proposal = proposals[_proposalId];

        uint256 weight;

        unchecked {
            weight = _getVotes(_user, proposal.voteStart - settings.votingDelay);

            if (_support == 0) {
                proposal.againstVotes += uint32(weight);

                //
            } else if (_support == 1) {
                proposal.forVotes += uint32(weight);

                //
            } else if (_support == 2) {
                proposal.abstainVotes += uint32(weight);
            }
        }

        hasVoted[_proposalId][_user] = true;

        emit VoteCast(_user, _proposalId, _support, weight);

        return weight;
    }

<<<<<<< HEAD
    // /// @notice Allows for *.
    // function vetoProposal(
    //     address[] memory _targets,
    //     uint256[] memory _values,
    //     bytes[] memory _calldatas,
    //     bytes32 _descriptionHash
    // ) public external returns (uint256) {
    //     if (msg.sender != govMeta.token.DAO.foundersDAO) {
    //         revert FoundersDAORequired();
    //     }
    //     return _cancel(_targets, _values, _calldatas, _descriptionHash);
    // }

    function _cancel(
        address[] memory _targets,
        uint256[] memory _values,
        bytes[] memory _calldatas,
        bytes32 _descriptionHash
    ) internal override(GovernorTimelockControlUpgradeable, GovernorUpgradeable) returns (uint256) {
        return super._cancel(_targets, _values, _calldatas, _descriptionHash);
=======
    ///                                                          ///
    ///                                                          ///
    ///                                                          ///

    function state(uint256 _proposalId) public view returns (ProposalState) {
        Proposal memory proposal = proposals[_proposalId];

        if (proposal.voteStart == 0) revert INVALID_PROPOSAL();

        if (proposal.executed) {
            return ProposalState.Executed;
        } else if (proposal.canceled) {
            return ProposalState.Canceled;
        } else if (proposal.vetoed) {
            return ProposalState.Vetoed;
        } else if (proposal.voteStart >= block.timestamp) {
            return ProposalState.Pending;
        } else if (proposal.voteEnd >= block.timestamp) {
            return ProposalState.Active;
        } else if (proposal.forVotes < proposal.againstVotes || proposal.forVotes < proposal.quorumVotes) {
            return ProposalState.Defeated;
        } else if (!settings.timelock.isQueued(_proposalId)) {
            return ProposalState.Succeeded;
        } else if (settings.timelock.isExpired(_proposalId)) {
            return ProposalState.Expired;
        } else {
            return ProposalState.Queued;
        }
>>>>>>> c9530000
    }

    ///                                                          ///
    ///                                                          ///
    ///                                                          ///

    function _getVotes(address _account, uint256 _timestamp) internal view returns (uint256) {
        return settings.token.getPastVotes(_account, _timestamp);
    }

    function _bpsToUint(uint256 _number, uint256 _bps) internal pure returns (uint256 result) {
        assembly {
            result := div(mul(_number, _bps), 10000)
        }
    }

    ///                                                          ///
    ///                                                          ///
    ///                                                          ///

    function proposalThreshold() public view returns (uint256) {
        return _bpsToUint(settings.token.totalSupply(), settings.proposalThresholdBps);
    }

    function quorumVotes() public view returns (uint256) {
        return _bpsToUint(settings.token.totalSupply(), settings.quorumVotesBps);
    }

    function proposalSnapshot(uint256 _proposalId) public view returns (uint256) {
        return proposals[_proposalId].voteStart;
    }

    function proposalDeadline(uint256 _proposalId) public view returns (uint256) {
        return proposals[_proposalId].voteEnd;
    }

    function proposalEta(uint256 _proposalId) public view returns (uint256) {
        return settings.timelock.timestamps(_proposalId);
    }

    function proposalVotes(uint256 _proposalId)
        public
        view
        returns (
            uint256,
            uint256,
            uint256
        )
    {
        Proposal memory proposal = proposals[_proposalId];

        return (proposal.againstVotes, proposal.forVotes, proposal.abstainVotes);
    }

    ///                                                          ///
    ///                                                          ///
    ///                                                          ///

    function votingDelay() external view returns (uint256) {
        return settings.votingDelay;
    }

    function votingPeriod() external view returns (uint256) {
        return settings.votingPeriod;
    }

    function proposalThresholdBps() external view returns (uint256) {
        return settings.proposalThresholdBps;
    }

    function quorumVotesBps() external view returns (uint256) {
        return settings.quorumVotesBps;
    }

    function vetoer() public view returns (address) {
        return settings.vetoer;
    }

    function token() public view returns (address) {
        return address(settings.token);
    }

    function timelock() public view returns (address) {
        return address(settings.timelock);
    }

    ///                                                          ///
    ///                       UPDATE SETTINGS                    ///
    ///                                                          ///

    function updateVotingDelay(uint256 _newVotingDelay) external onlyOwner {
        emit VotingDelayUpdated(settings.votingDelay, _newVotingDelay);

        settings.votingDelay = Cast.toUint48(_newVotingDelay);
    }

    function updateVotingPeriod(uint256 _newVotingPeriod) external onlyOwner {
        emit VotingPeriodUpdated(settings.votingPeriod, _newVotingPeriod);

        settings.votingPeriod = Cast.toUint48(_newVotingPeriod);
    }

    function updateProposalThresholdBps(uint256 _newProposalThresholdBps) external onlyOwner {
        emit ProposalThresholdBpsUpdated(settings.proposalThresholdBps, _newProposalThresholdBps);

        settings.proposalThresholdBps = Cast.toUint16(_newProposalThresholdBps);
    }

    function updateQuorumVotesBps(uint256 _newQuorumVotesBps) external onlyOwner {
        emit QuorumVotesBpsUpdated(settings.quorumVotesBps, _newQuorumVotesBps);

        settings.quorumVotesBps = Cast.toUint16(_newQuorumVotesBps);
    }

    function updateVetoer(address _vetoer) external onlyOwner {
        if (_vetoer == address(0)) revert ADDRESS_ZERO();

        emit VetoerUpdated(settings.vetoer, _vetoer);

        settings.vetoer = _vetoer;
    }

    function burnVetoer() external onlyOwner {
        emit VetoerUpdated(settings.vetoer, address(0));

        delete settings.vetoer;
    }

    ///                                                          ///
    ///                       CONTRACT UPGRADE                   ///
    ///                                                          ///

    /// @notice Ensures the caller is authorized to upgrade the contract and that the new implementation is valid
    /// @dev This function is called in `upgradeTo` & `upgradeToAndCall`
    /// @param _newImpl The address of the new implementation
    function _authorizeUpgrade(address _newImpl) internal view override onlyOwner {
        // Ensure the new implementation is a registered upgrade
        if (!manager.isValidUpgrade(_getImplementation(), _newImpl)) revert INVALID_UPGRADE(_newImpl);
    }
}<|MERGE_RESOLUTION|>--- conflicted
+++ resolved
@@ -304,28 +304,6 @@
         return weight;
     }
 
-<<<<<<< HEAD
-    // /// @notice Allows for *.
-    // function vetoProposal(
-    //     address[] memory _targets,
-    //     uint256[] memory _values,
-    //     bytes[] memory _calldatas,
-    //     bytes32 _descriptionHash
-    // ) public external returns (uint256) {
-    //     if (msg.sender != govMeta.token.DAO.foundersDAO) {
-    //         revert FoundersDAORequired();
-    //     }
-    //     return _cancel(_targets, _values, _calldatas, _descriptionHash);
-    // }
-
-    function _cancel(
-        address[] memory _targets,
-        uint256[] memory _values,
-        bytes[] memory _calldatas,
-        bytes32 _descriptionHash
-    ) internal override(GovernorTimelockControlUpgradeable, GovernorUpgradeable) returns (uint256) {
-        return super._cancel(_targets, _values, _calldatas, _descriptionHash);
-=======
     ///                                                          ///
     ///                                                          ///
     ///                                                          ///
@@ -354,7 +332,6 @@
         } else {
             return ProposalState.Queued;
         }
->>>>>>> c9530000
     }
 
     ///                                                          ///
