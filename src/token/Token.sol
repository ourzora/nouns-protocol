--- conflicted
+++ resolved
@@ -18,11 +18,8 @@
 /// @author Rohan Kulkarni
 /// @custom:repo github.com/ourzora/nouns-protocol 
 /// @notice A DAO's ERC-721 governance token
-<<<<<<< HEAD
-contract Token is IToken, UUPS, Ownable, ReentrancyGuard, ERC721Votes, TokenStorageV1, TokenStorageV2 {
-=======
-contract Token is IToken, VersionedContract, UUPS, Ownable, ReentrancyGuard, ERC721Votes, TokenStorageV1 {
->>>>>>> d97dc4bd
+
+contract Token is IToken, VersionedContract, UUPS, Ownable, ReentrancyGuard, ERC721Votes, TokenStorageV1, TokenStorageV2 {
     ///                                                          ///
     ///                         IMMUTABLES                       ///
     ///                                                          ///
