--- conflicted
+++ resolved
@@ -1,9 +1,5 @@
 // SPDX-License-Identifier: MIT
-<<<<<<< HEAD
 pragma solidity 0.8.16;
-=======
-pragma solidity 0.8.15;
->>>>>>> 21a005a6
 
 import { IOwnable } from "../interfaces/IOwnable.sol";
 import { Initializable } from "../utils/Initializable.sol";
