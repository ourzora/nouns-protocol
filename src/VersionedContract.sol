// SPDX-License-Identifier: MIT
pragma solidity 0.8.16;

abstract contract VersionedContract {
    function contractVersion() external pure returns (string memory) {
<<<<<<< HEAD
        return "1.0.1";
=======
        return "1.1.0";
>>>>>>> d31a08fa
    }
}<|MERGE_RESOLUTION|>--- conflicted
+++ resolved
@@ -3,10 +3,6 @@
 
 abstract contract VersionedContract {
     function contractVersion() external pure returns (string memory) {
-<<<<<<< HEAD
-        return "1.0.1";
-=======
-        return "1.1.0";
->>>>>>> d31a08fa
+        return "1.1.1";
     }
 }