// SPDX-License-Identifier: MIT
pragma solidity 0.8.16;

import { UUPS } from "../lib/proxy/UUPS.sol";
import { Ownable } from "../lib/utils/Ownable.sol";
import { ReentrancyGuard } from "../lib/utils/ReentrancyGuard.sol";
import { Pausable } from "../lib/utils/Pausable.sol";
import { SafeCast } from "../lib/utils/SafeCast.sol";

import { AuctionStorageV1 } from "./storage/AuctionStorageV1.sol";
<<<<<<< HEAD
import { IBaseToken } from "../token/interfaces/IBaseToken.sol";
=======
import { AuctionStorageV2 } from "./storage/AuctionStorageV2.sol";
import { Token } from "../token/Token.sol";
>>>>>>> 09fd03c9
import { IManager } from "../manager/IManager.sol";
import { IAuction } from "./IAuction.sol";
import { IWETH } from "../lib/interfaces/IWETH.sol";
import { IProtocolRewards } from "../rewards/interfaces/IProtocolRewards.sol";

import { VersionedContract } from "../VersionedContract.sol";

/// @title Auction
/// @author Rohan Kulkarni & Neokry
/// @notice A DAO's auction house
/// @custom:repo github.com/ourzora/nouns-protocol
/// Modified from:
/// - NounsAuctionHouse.sol commit 2cbe6c7 - licensed under the BSD-3-Clause license.
/// - Zora V3 ReserveAuctionCoreEth module commit 795aeca - licensed under the GPL-3.0 license.
contract Auction is IAuction, VersionedContract, UUPS, Ownable, ReentrancyGuard, Pausable, AuctionStorageV1, AuctionStorageV2 {
    ///                                                          ///
    ///                          IMMUTABLES                      ///
    ///                                                          ///

    /// @notice Iniital time buffer for auction bids
    uint40 private immutable INITIAL_TIME_BUFFER = 5 minutes;

    /// @notice Min bid increment BPS
    uint8 private immutable INITIAL_MIN_BID_INCREMENT_PERCENT = 10;

    /// @notice The address of WETH
    address private immutable WETH;

    /// @notice The contract upgrade manager
    IManager private immutable manager;

    /// @notice The rewards manager
    IProtocolRewards private immutable rewards;

    ///                                                          ///
    ///                          CONSTRUCTOR                     ///
    ///                                                          ///

    /// @param _manager The contract upgrade manager address
    /// @param _weth The address of WETH
    constructor(
        address _manager,
        address _rewards,
        address _weth
    ) payable initializer {
        manager = IManager(_manager);
        WETH = _weth;
        rewards = IProtocolRewards(_rewards);
    }

    ///                                                          ///
    ///                          INITIALIZER                     ///
    ///                                                          ///

    /// @notice Initializes a DAO's auction contract
    /// @param _token The ERC-721 token address
    /// @param _founder The founder responsible for starting the first auction
    /// @param _treasury The treasury address where ETH will be sent
    /// @param _data The encoded auction settings
    function initialize(
        address _token,
        address _founder,
        address _treasury,
        bytes calldata _data
    ) external initializer {
        // Ensure the caller is the contract manager
        if (msg.sender != address(manager)) revert ONLY_MANAGER();

        // Initialize the reentrancy guard
        __ReentrancyGuard_init();

        // Grant initial ownership to a founder
        __Ownable_init(_founder);

        // Pause the contract until the first auction
        __Pausable_init(true);

        // Store DAO's ERC-721 token
        token = IBaseToken(_token);

        AuctionParams memory params = abi.decode(_data, (AuctionParams));

        // Store the auction house settings
        settings.duration = SafeCast.toUint40(params.duration);
        settings.reservePrice = params.reservePrice;
        settings.treasury = _treasury;
        settings.timeBuffer = INITIAL_TIME_BUFFER;
        settings.minBidIncrement = INITIAL_MIN_BID_INCREMENT_PERCENT;

        // Store the founder rewards recipient
        founderRewardsRecipent = _founder;
        founderRewardBPS = params.founderRewardBPS;
    }

    ///                                                          ///
    ///                          CREATE BID                      ///
    ///                                                          ///

    /// @notice Creates a bid for the current token
    /// @param _tokenId The ERC-721 token id
    function createBidWithReferral(uint256 _tokenId, address _referral) external payable nonReentrant {
        currentBidReferral = _referral;
        _createBid(_tokenId);
    }

    /// @notice Creates a bid for the current token
    /// @param _tokenId The ERC-721 token id
    function createBid(uint256 _tokenId) external payable nonReentrant {
        currentBidReferral = address(0);
        _createBid(_tokenId);
    }

    /// @notice Creates a bid for the current token
    /// @param _tokenId The ERC-721 token id
    function _createBid(uint256 _tokenId) private {
        // Ensure the bid is for the current token
        if (auction.tokenId != _tokenId) {
            revert INVALID_TOKEN_ID();
        }

        // Ensure the auction is still active
        if (block.timestamp >= auction.endTime) {
            revert AUCTION_OVER();
        }

        // Cache the amount of ETH attached
        uint256 msgValue = msg.value;

        // Cache the address of the highest bidder
        address lastHighestBidder = auction.highestBidder;

        // Cache the last highest bid
        uint256 lastHighestBid = auction.highestBid;

        // Store the new highest bid
        auction.highestBid = msgValue;

        // Store the new highest bidder
        auction.highestBidder = msg.sender;

        // Used to store whether to extend the auction
        bool extend;

        // Cannot underflow as `_auction.endTime` is ensured to be greater than the current time above
        unchecked {
            // Compute whether the time remaining is less than the buffer
            extend = (auction.endTime - block.timestamp) < settings.timeBuffer;

            // If the auction should be extended
            if (extend) {
                // Update the end time with the additional time buffer
                auction.endTime = uint40(block.timestamp + settings.timeBuffer);
            }
        }

        // If this is the first bid:
        if (lastHighestBidder == address(0)) {
            // Ensure the bid meets the reserve price
            if (msgValue < settings.reservePrice) {
                revert RESERVE_PRICE_NOT_MET();
            }

            // Else this is a subsequent bid:
        } else {
            // Used to store the minimum bid required
            uint256 minBid;

            // Cannot realistically overflow
            unchecked {
                // Compute the minimum bid
                minBid = lastHighestBid + ((lastHighestBid * settings.minBidIncrement) / 100);
            }

            // Ensure the incoming bid meets the minimum
            if (msgValue < minBid) {
                revert MINIMUM_BID_NOT_MET();
            }
            // Ensure that the second bid is not also zero
            if (minBid == 0 && msgValue == 0 && lastHighestBidder != address(0)) {
                revert MINIMUM_BID_NOT_MET();
            }

            // Refund the previous bidder
            _handleOutgoingTransfer(lastHighestBidder, lastHighestBid);
        }

        emit AuctionBid(_tokenId, msg.sender, msgValue, extend, auction.endTime);
    }

    ///                                                          ///
    ///                    SETTLE & CREATE AUCTION               ///
    ///                                                          ///

    /// @notice Settles the current auction and creates the next one
    function settleCurrentAndCreateNewAuction() external nonReentrant whenNotPaused {
        _settleAuction();
        _createAuction();
    }

    /// @dev Settles the current auction
    function _settleAuction() private {
        // Get a copy of the current auction
        Auction memory _auction = auction;

        // Ensure the auction wasn't already settled
        if (auction.settled) revert AUCTION_SETTLED();

        // Ensure the auction had started
        if (_auction.startTime == 0) revert AUCTION_NOT_STARTED();

        // Ensure the auction is over
        if (block.timestamp < _auction.endTime) revert AUCTION_ACTIVE();

        // Mark the auction as settled
        auction.settled = true;

        // If a bid was placed:
        if (_auction.highestBidder != address(0)) {
            // Cache the amount of the highest bid
            uint256 highestBid = _auction.highestBid;

            // If the highest bid included ETH: Pay rewards and transfer remaining amount to the DAO treasury
            if (highestBid != 0) {
                // Calculate rewards
                IProtocolRewards.RewardSplits memory split = rewards.computeTotalRewards(highestBid, founderRewardBPS);

                if (split.totalRewards != 0) {
                    // Deposit rewards
                    rewards.depositRewards{ value: split.totalRewards }(
                        founderRewardsRecipent,
                        split.founderReward,
                        currentBidReferral,
                        split.refferalReward,
                        split.builderReward
                    );
                }

                // Deposit remaining amount to treasury
                _handleOutgoingTransfer(settings.treasury, highestBid - split.totalRewards);
            }

            // Transfer the token to the highest bidder
            token.transferFrom(address(this), _auction.highestBidder, _auction.tokenId);

            // Else no bid was placed:
        } else {
            // Burn the token
            token.burn(_auction.tokenId);
        }

        emit AuctionSettled(_auction.tokenId, _auction.highestBidder, _auction.highestBid);
    }

    /// @dev Creates an auction for the next token
    function _createAuction() private returns (bool) {
        // Get the next token available for bidding
        try token.mint() returns (uint256 tokenId) {
            // Store the token id
            auction.tokenId = tokenId;

            // Cache the current timestamp
            uint256 startTime = block.timestamp;

            // Used to store the auction end time
            uint256 endTime;

            // Cannot realistically overflow
            unchecked {
                // Compute the auction end time
                endTime = startTime + settings.duration;
            }

            // Store the auction start and end time
            auction.startTime = uint40(startTime);
            auction.endTime = uint40(endTime);

            // Reset data from the previous auction
            auction.highestBid = 0;
            auction.highestBidder = address(0);
            auction.settled = false;

            emit AuctionCreated(tokenId, startTime, endTime);
            return true;
        } catch {
            // Pause the contract if token minting failed
            _pause();
            return false;
        }
    }

    ///                                                          ///
    ///                             PAUSE                        ///
    ///                                                          ///

    /// @notice Unpauses the auction house
    function unpause() external onlyOwner {
        _unpause();

        // If this is the first auction:
        if (!settings.launched) {
            // Mark the DAO as launched
            settings.launched = true;

            // Transfer ownership of the auction contract to the DAO
            transferOwnership(settings.treasury);

            // Transfer ownership of the token contract to the DAO
            token.onFirstAuctionStarted();

            // Start the first auction
            if (!_createAuction()) {
                // In cause of failure, revert.
                revert AUCTION_CREATE_FAILED_TO_LAUNCH();
            }
        }
        // Else if the contract was paused and the previous auction was settled:
        else if (auction.settled) {
            // Start the next auction
            _createAuction();
        }
    }

    /// @notice Pauses the auction house
    function pause() external onlyOwner {
        _pause();
    }

    /// @notice Settles the latest auction when the contract is paused
    function settleAuction() external nonReentrant whenPaused {
        _settleAuction();
    }

    ///                                                          ///
    ///                       AUCTION SETTINGS                   ///
    ///                                                          ///

    /// @notice The DAO treasury
    function treasury() external view returns (address) {
        return settings.treasury;
    }

    /// @notice The time duration of each auction
    function duration() external view returns (uint256) {
        return settings.duration;
    }

    /// @notice The reserve price of each auction
    function reservePrice() external view returns (uint256) {
        return settings.reservePrice;
    }

    /// @notice The minimum amount of time to place a bid during an active auction
    function timeBuffer() external view returns (uint256) {
        return settings.timeBuffer;
    }

    /// @notice The minimum percentage an incoming bid must raise the highest bid
    function minBidIncrement() external view returns (uint256) {
        return settings.minBidIncrement;
    }

    ///                                                          ///
    ///                       UPDATE SETTINGS                    ///
    ///                                                          ///

    /// @notice Updates the time duration of each auction
    /// @param _duration The new time duration
    function setDuration(uint256 _duration) external onlyOwner whenPaused {
        settings.duration = SafeCast.toUint40(_duration);

        emit DurationUpdated(_duration);
    }

    /// @notice Updates the reserve price of each auction
    /// @param _reservePrice The new reserve price
    function setReservePrice(uint256 _reservePrice) external onlyOwner whenPaused {
        settings.reservePrice = _reservePrice;

        emit ReservePriceUpdated(_reservePrice);
    }

    /// @notice Updates the time buffer of each auction
    /// @param _timeBuffer The new time buffer
    function setTimeBuffer(uint256 _timeBuffer) external onlyOwner whenPaused {
        settings.timeBuffer = SafeCast.toUint40(_timeBuffer);

        emit TimeBufferUpdated(_timeBuffer);
    }

    /// @notice Updates the minimum bid increment of each subsequent bid
    /// @param _percentage The new percentage
    function setMinimumBidIncrement(uint256 _percentage) external onlyOwner whenPaused {
        if (_percentage == 0) {
            revert MIN_BID_INCREMENT_1_PERCENT();
        }

        settings.minBidIncrement = SafeCast.toUint8(_percentage);

        emit MinBidIncrementPercentageUpdated(_percentage);
    }

    ///                                                          ///
    ///                        TRANSFER UTIL                     ///
    ///                                                          ///

    /// @notice Transfer ETH/WETH from the contract
    /// @param _to The recipient address
    /// @param _amount The amount transferring
    function _handleOutgoingTransfer(address _to, uint256 _amount) private {
        // Ensure the contract has enough ETH to transfer
        if (address(this).balance < _amount) revert INSOLVENT();

        // Used to store if the transfer succeeded
        bool success;

        assembly {
            // Transfer ETH to the recipient
            // Limit the call to 50,000 gas
            success := call(50000, _to, _amount, 0, 0, 0, 0)
        }

        // If the transfer failed:
        if (!success) {
            // Wrap as WETH
            IWETH(WETH).deposit{ value: _amount }();

            // Transfer WETH instead
            bool wethSuccess = IWETH(WETH).transfer(_to, _amount);

            // Ensure successful transfer
            if (!wethSuccess) {
                revert FAILING_WETH_TRANSFER();
            }
        }
    }

    ///                                                          ///
    ///                        AUCTION UPGRADE                   ///
    ///                                                          ///

    /// @notice Ensures the caller is authorized to upgrade the contract and the new implementation is valid
    /// @dev This function is called in `upgradeTo` & `upgradeToAndCall`
    /// @param _newImpl The new implementation address
    function _authorizeUpgrade(address _newImpl) internal view override onlyOwner whenPaused {
        // Ensure the new implementation is registered by the Builder DAO
        if (!manager.isRegisteredUpgrade(_getImplementation(), _newImpl)) revert INVALID_UPGRADE(_newImpl);
    }
}<|MERGE_RESOLUTION|>--- conflicted
+++ resolved
@@ -8,12 +8,8 @@
 import { SafeCast } from "../lib/utils/SafeCast.sol";
 
 import { AuctionStorageV1 } from "./storage/AuctionStorageV1.sol";
-<<<<<<< HEAD
 import { IBaseToken } from "../token/interfaces/IBaseToken.sol";
-=======
 import { AuctionStorageV2 } from "./storage/AuctionStorageV2.sol";
-import { Token } from "../token/Token.sol";
->>>>>>> 09fd03c9
 import { IManager } from "../manager/IManager.sol";
 import { IAuction } from "./IAuction.sol";
 import { IWETH } from "../lib/interfaces/IWETH.sol";
