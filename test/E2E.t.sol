--- conflicted
+++ resolved
@@ -54,14 +54,10 @@
 
         deploy(foundersArr, tokenParams, auctionParams, govParams);
 
-<<<<<<< HEAD
+        _setupMetadata();
+
         // This adds up to 100 total mints with allocations
         for (uint256 i = 0; i < MINT_COUNT; i++) {
-=======
-        _setupMetadata();
-
-        for (uint96 i = 0; i < MINT_COUNT - f1Percentage - f2Percentage - f3Percentage; i++) {
->>>>>>> 02d4a77a
             vm.prank(address(auction));
             token.mint();
         }
