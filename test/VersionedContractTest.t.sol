// SPDX-License-Identifier: MIT
pragma solidity 0.8.16;

import { NounsBuilderTest } from "./utils/NounsBuilderTest.sol";
import { VersionedContract } from "../src/VersionedContract.sol";

contract MockVersionedContract is VersionedContract {}

contract VersionedContractTest is NounsBuilderTest {
<<<<<<< HEAD
    string expectedVersion = "1.0.1";
=======
    string expectedVersion = "1.1.0";
>>>>>>> d31a08fa

    function test_Version() public {
        MockVersionedContract mockContract = new MockVersionedContract();
        // Update this test with each version
        assertEq(mockContract.contractVersion(), expectedVersion);
    }

    function test_VersionChildContracts() public {
        deployMock();

        assertEq(token.contractVersion(), expectedVersion);
        assertEq(metadataRenderer.contractVersion(), expectedVersion);
        assertEq(auction.contractVersion(), expectedVersion);
        assertEq(treasury.contractVersion(), expectedVersion);
        assertEq(governor.contractVersion(), expectedVersion);
    }
}<|MERGE_RESOLUTION|>--- conflicted
+++ resolved
@@ -7,11 +7,7 @@
 contract MockVersionedContract is VersionedContract {}
 
 contract VersionedContractTest is NounsBuilderTest {
-<<<<<<< HEAD
-    string expectedVersion = "1.0.1";
-=======
-    string expectedVersion = "1.1.0";
->>>>>>> d31a08fa
+    string expectedVersion = "1.1.1";
 
     function test_Version() public {
         MockVersionedContract mockContract = new MockVersionedContract();
