--- conflicted
+++ resolved
@@ -188,7 +188,6 @@
         }
     }
 
-<<<<<<< HEAD
     // Test that when tokens are minted / burned over time,
     // no two tokens end up with the same ID
     function test_TokenIdCollisionAvoidance(uint8 mintCount) public {
@@ -210,7 +209,8 @@
             vm.prank(address(auction));
             token.burn(tokenId);
         }
-=======
+      }
+
     function test_FounderScheduleRounding() public {
         createUsers(3, 1 ether);
 
@@ -261,7 +261,6 @@
         }
 
         deployWithCustomFounders(wallets, percents, vestExpirys);
->>>>>>> 6306f56d
     }
 
     function testRevert_OnlyAuctionCanMint() public {
