--- conflicted
+++ resolved
@@ -837,7 +837,6 @@
         token.ownerOf(tokenId);
     }
 
-<<<<<<< HEAD
     function test_MinterCanMintFromReserve(
         address _minter,
         uint256 _reservedUntilTokenId,
@@ -931,7 +930,8 @@
             vm.expectRevert();
             token.ownerOf(i);
         }
-=======
+    }
+
     function test_BatchDelegateWithSig() public {
         deployMock();
 
@@ -1093,6 +1093,5 @@
         token.batchDelegateBySigERC1271(fromAddresses, toAddresses, deadlines, signature);
 
         assertEq(token.getVotes(delegator), 0);
->>>>>>> cf3eaa39
     }
 }